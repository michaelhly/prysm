--- conflicted
+++ resolved
@@ -324,68 +324,4 @@
 
 	exitRoutine <- true
 	testutil.AssertLogsContain(t, hook, "Sending genesis time")
-<<<<<<< HEAD
-}
-
-func BenchmarkAssignment(b *testing.B) {
-	b.StopTimer()
-	db := dbutil.SetupDB(b)
-	defer dbutil.TeardownDB(b, db)
-	ctx := context.Background()
-
-	genesis := blk.NewGenesisBlock([]byte{})
-	if err := db.SaveBlock(ctx, genesis); err != nil {
-		b.Fatalf("Could not save genesis block: %v", err)
-	}
-	validatorCount := params.BeaconConfig().MinGenesisActiveValidatorCount * 4
-	state, _ := testutil.DeterministicGenesisState(b, validatorCount)
-	genesisRoot, err := ssz.SigningRoot(genesis)
-	if err != nil {
-		b.Fatalf("Could not get signing root %v", err)
-	}
-	var wg sync.WaitGroup
-	errs := make(chan error, validatorCount)
-	for i := 0; i < int(validatorCount); i++ {
-		pubKeyBuf := make([]byte, params.BeaconConfig().BLSPubkeyLength)
-		copy(pubKeyBuf[:], []byte(strconv.Itoa(i)))
-		wg.Add(1)
-		go func(index int) {
-			errs <- db.SaveValidatorIndex(ctx, bytesutil.ToBytes48(pubKeyBuf), uint64(index))
-			wg.Done()
-		}(i)
-	}
-	wg.Wait()
-	close(errs)
-	for err := range errs {
-		if err != nil {
-			b.Fatal(err)
-		}
-	}
-
-	vs := &Server{
-		BeaconDB:    db,
-		HeadFetcher: &mockChain.ChainService{State: state, Root: genesisRoot[:]},
-	}
-
-	// Set up request for 100 public keys at a time
-	pubKeys := make([][]byte, 100)
-	for i := 0; i < len(pubKeys); i++ {
-		buf := make([]byte, params.BeaconConfig().BLSPubkeyLength)
-		copy(buf, []byte(strconv.Itoa(i)))
-		pubKeys[i] = buf
-	}
-
-	req := &ethpb.DutiesRequest{
-		PublicKeys: pubKeys,
-		Epoch:      0,
-	}
-
-	b.ResetTimer()
-	for n := 0; n < b.N; n++ {
-		if _, err := vs.GetDuties(context.Background(), req); err != nil {
-			b.Fatal(err)
-		}
-	}
-=======
->>>>>>> 65e3f3e0
 }