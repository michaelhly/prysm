package blockchain

import (
	"context"
	"fmt"
	"time"

	"github.com/pkg/errors"
	ethpb "github.com/prysmaticlabs/ethereumapis/eth/v1alpha1"
	"github.com/prysmaticlabs/prysm/beacon-chain/core/feed"
	"github.com/prysmaticlabs/prysm/beacon-chain/core/helpers"
	"github.com/prysmaticlabs/prysm/shared/bytesutil"
	"github.com/prysmaticlabs/prysm/shared/params"
	"github.com/prysmaticlabs/prysm/shared/slotutil"
	"github.com/sirupsen/logrus"
	"go.opencensus.io/trace"
)

// AttestationReceiver interface defines the methods of chain service receive and processing new attestations.
type AttestationReceiver interface {
	ReceiveAttestationNoPubsub(ctx context.Context, att *ethpb.Attestation) error
}

// ReceiveAttestationNoPubsub is a function that defines the operations that are preformed on
// attestation that is received from regular sync. The operations consist of:
//  1. Validate attestation, update validator's latest vote
//  2. Apply fork choice to the processed attestation
//  3. Save latest head info
func (s *Service) ReceiveAttestationNoPubsub(ctx context.Context, att *ethpb.Attestation) error {
	ctx, span := trace.StartSpan(ctx, "beacon-chain.blockchain.ReceiveAttestationNoPubsub")
	defer span.End()

<<<<<<< HEAD
	// Update forkchoice store for the new attestation
	indices := make([]uint64, 0)
	var err error
	if featureconfig.Get().ProtoArrayForkChoice {
		indices, err = s.onAttestation(ctx, att)
		if err != nil {
			return errors.Wrap(err, "could not process attestation")
		}

		s.forkChoiceStore.ProcessAttestation(ctx, indices, bytesutil.ToBytes32(att.Data.BeaconBlockRoot), att.Data.Target.Epoch)

	} else {
		indices, err = s.forkChoiceStoreOld.OnAttestation(ctx, att)
		if err != nil {
			return errors.Wrap(err, "could not process attestation from fork choice service")
		}
=======
	// Update forkchoice store with the new attestation for updating weight.
	indices, err := s.onAttestation(ctx, att)
	if err != nil {
		return errors.Wrap(err, "could not process attestation")
>>>>>>> 5b83dffb
	}

	s.forkChoiceStore.ProcessAttestation(ctx, indices, bytesutil.ToBytes32(att.Data.BeaconBlockRoot), att.Data.Target.Epoch)

	return nil
}

// This processes attestations from the attestation pool to account for validator votes and fork choice.
func (s *Service) processAttestation() {
	// Wait for state to be initialized.
	stateChannel := make(chan *feed.Event, 1)
	stateSub := s.stateNotifier.StateFeed().Subscribe(stateChannel)
	<-stateChannel
	stateSub.Unsubscribe()

	st := slotutil.GetSlotTicker(s.genesisTime, params.BeaconConfig().SecondsPerSlot)
	for {
		select {
		case <-s.ctx.Done():
			return
		case <-st.C():
			ctx := context.Background()
			atts := s.attPool.ForkchoiceAttestations()
			for _, a := range atts {
				hasState := s.beaconDB.HasState(ctx, bytesutil.ToBytes32(a.Data.BeaconBlockRoot)) && s.beaconDB.HasState(ctx, bytesutil.ToBytes32(a.Data.Target.Root))
				hasBlock := s.beaconDB.HasBlock(ctx, bytesutil.ToBytes32(a.Data.BeaconBlockRoot))
				if !(hasState && hasBlock) {
					continue
				}

				if err := s.attPool.DeleteForkchoiceAttestation(a); err != nil {
					log.WithError(err).Error("Could not delete fork choice attestation in pool")
				}

				if !s.verifyCheckpointEpoch(a.Data.Target) {
					continue
				}

				if err := s.ReceiveAttestationNoPubsub(ctx, a); err != nil {
					log.WithFields(logrus.Fields{
						"slot":             a.Data.Slot,
						"committeeIndex":   a.Data.CommitteeIndex,
						"beaconBlockRoot":  fmt.Sprintf("%#x", bytesutil.Trunc(a.Data.BeaconBlockRoot)),
						"targetRoot":       fmt.Sprintf("%#x", bytesutil.Trunc(a.Data.Target.Root)),
						"aggregationCount": a.AggregationBits.Count(),
					}).WithError(err).Warn("Could not receive attestation in chain service")
				}
			}
		}
	}
}

// This verifies the epoch of input checkpoint is within current epoch and previous epoch
// with respect to current time. Returns true if it's within, false if it's not.
func (s *Service) verifyCheckpointEpoch(c *ethpb.Checkpoint) bool {
	now := uint64(time.Now().Unix())
	genesisTime := uint64(s.genesisTime.Unix())
	currentSlot := (now - genesisTime) / params.BeaconConfig().SecondsPerSlot
	currentEpoch := helpers.SlotToEpoch(currentSlot)

	var prevEpoch uint64
	if currentEpoch > 1 {
		prevEpoch = currentEpoch - 1
	}

	if c.Epoch != prevEpoch && c.Epoch != currentEpoch {
		return false
	}

	return true
}<|MERGE_RESOLUTION|>--- conflicted
+++ resolved
@@ -30,29 +30,10 @@
 	ctx, span := trace.StartSpan(ctx, "beacon-chain.blockchain.ReceiveAttestationNoPubsub")
 	defer span.End()
 
-<<<<<<< HEAD
-	// Update forkchoice store for the new attestation
-	indices := make([]uint64, 0)
-	var err error
-	if featureconfig.Get().ProtoArrayForkChoice {
-		indices, err = s.onAttestation(ctx, att)
-		if err != nil {
-			return errors.Wrap(err, "could not process attestation")
-		}
-
-		s.forkChoiceStore.ProcessAttestation(ctx, indices, bytesutil.ToBytes32(att.Data.BeaconBlockRoot), att.Data.Target.Epoch)
-
-	} else {
-		indices, err = s.forkChoiceStoreOld.OnAttestation(ctx, att)
-		if err != nil {
-			return errors.Wrap(err, "could not process attestation from fork choice service")
-		}
-=======
 	// Update forkchoice store with the new attestation for updating weight.
 	indices, err := s.onAttestation(ctx, att)
 	if err != nil {
 		return errors.Wrap(err, "could not process attestation")
->>>>>>> 5b83dffb
 	}
 
 	s.forkChoiceStore.ProcessAttestation(ctx, indices, bytesutil.ToBytes32(att.Data.BeaconBlockRoot), att.Data.Target.Epoch)
