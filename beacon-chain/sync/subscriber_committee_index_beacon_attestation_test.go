--- conflicted
+++ resolved
@@ -54,7 +54,6 @@
 			Genesis:          time.Now(),
 			ValidAttestation: true,
 		},
-<<<<<<< HEAD
 		chainStarted:         true,
 		p2p:                  p,
 		db:                   db,
@@ -63,16 +62,7 @@
 		attestationNotifier:  (&mock.ChainService{}).OperationNotifier(),
 		initialSync:          &mockSync.Sync{IsSyncing: false},
 		seenAttestationCache: c,
-=======
-		chainStarted:        true,
-		p2p:                 p,
-		db:                  db,
-		ctx:                 ctx,
-		stateNotifier:       (&mock.ChainService{}).StateNotifier(),
-		attestationNotifier: (&mock.ChainService{}).OperationNotifier(),
-		initialSync:         &mockSync.Sync{IsSyncing: false},
-		stateSummaryCache:   cache.NewStateSummaryCache(),
->>>>>>> e22365c4
+		stateSummaryCache:    cache.NewStateSummaryCache(),
 	}
 	r.registerSubscribers()
 	r.stateNotifier.StateFeed().Send(&feed.Event{
