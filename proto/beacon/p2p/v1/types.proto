syntax = "proto3";
package ethereum.beacon.p2p.v1;

import "eth/v1alpha1/attestation.proto";
import "eth/v1alpha1/beacon_block.proto";
import "eth/v1alpha1/validator.proto";
import "github.com/gogo/protobuf/gogoproto/gogo.proto";

message BeaconState {
  // Versioning [1001-2000]
  uint64 genesis_time = 1001;
  bytes genesis_validators_root = 1002 [(gogoproto.moretags) = "ssz-size:\"32\""];
  uint64 slot = 1003;
  Fork fork = 1004;

  // History [2001-3000]
  ethereum.eth.v1alpha1.BeaconBlockHeader latest_block_header = 2001;
  repeated bytes block_roots = 2002 [(gogoproto.moretags) = "ssz-size:\"block_roots.size\""];
  repeated bytes state_roots = 2003 [(gogoproto.moretags) = "ssz-size:\"state_roots.size\""];
  repeated bytes historical_roots = 2004 [(gogoproto.moretags) = "ssz-size:\"?,32\" ssz-max:\"16777216\""];

  // Eth1 [3001-4000]
  ethereum.eth.v1alpha1.Eth1Data eth1_data = 3001;
  repeated ethereum.eth.v1alpha1.Eth1Data eth1_data_votes = 3002 [(gogoproto.moretags) = "ssz-max:\"eth1_data_votes.size\""];
  uint64 eth1_deposit_index = 3003;

  // Registry [4001-5000]
  repeated ethereum.eth.v1alpha1.Validator validators = 4001 [(gogoproto.moretags) = "ssz-max:\"1099511627776\""];
  repeated uint64 balances = 4002 [(gogoproto.moretags) = "ssz-max:\"1099511627776\""];

  // Randomness [5001-6000]
  repeated bytes randao_mixes = 5001 [(gogoproto.moretags) = "ssz-size:\"randao_mixes.size\""];

  // Slashings [6001-7000]
  repeated uint64 slashings = 6001 [(gogoproto.moretags) = "ssz-size:\"slashings.size\""];

  // Attestations [7001-8000]
  repeated PendingAttestation previous_epoch_attestations = 7001 [(gogoproto.moretags) = "ssz-max:\"previous_epoch_attestations.max\""];
  repeated PendingAttestation current_epoch_attestations = 7002 [(gogoproto.moretags) = "ssz-max:\"current_epoch_attestations.max\""];

  // Finality [8001-9000]
  // Spec type [4]Bitvector which means this would be a fixed size of 4 bits.
  bytes justification_bits = 8001 [(gogoproto.moretags) = "ssz-size:\"1\"", (gogoproto.casttype) = "github.com/prysmaticlabs/go-bitfield.Bitvector4"];
  ethereum.eth.v1alpha1.Checkpoint previous_justified_checkpoint = 8002;
  ethereum.eth.v1alpha1.Checkpoint current_justified_checkpoint = 8003;
  ethereum.eth.v1alpha1.Checkpoint finalized_checkpoint = 8004;
}

message Fork {
  bytes previous_version = 1 [(gogoproto.moretags) = "ssz-size:\"4\""];
  bytes current_version = 2 [(gogoproto.moretags) = "ssz-size:\"4\""];
  uint64 epoch = 3;
}

message PendingAttestation {
  // Bitfield representation of validator indices that have voted exactly
  // the same vote and have been aggregated into this attestation.
  bytes aggregation_bits = 1 [(gogoproto.moretags) = "ssz-max:\"2048\"", (gogoproto.casttype) = "github.com/prysmaticlabs/go-bitfield.Bitlist"];
  ethereum.eth.v1alpha1.AttestationData data = 2;
  // The difference of when attestation gets created and get included on chain.
  uint64 inclusion_delay = 3;
  // The proposer who included the attestation in the block.
  uint64 proposer_index = 4;
}

message ValidatorLatestVote {
  // The epoch of when the latest message was voted.
  uint64 epoch = 1;
  // The root of the latest message votes.
  bytes root = 2;
}

message HistoricalBatch {
  repeated bytes block_roots = 1 [(gogoproto.moretags) = "ssz-size:\"block_roots.size\""];
  repeated bytes state_roots = 2 [(gogoproto.moretags) = "ssz-size:\"state_roots.size\""];
}

// The state summary object is defined for summarizing a state
// of a given slot. The summary facilitates regeneration of a
// specific state to allow easy playback using pre-saved state
// and blocks.
message StateSummary {
  // The slot of the state.
  uint64 slot = 1;
  // The block root of the state.
  bytes root = 2;
<<<<<<< HEAD
  // The block root at epoch boundary of the state.
  bytes boundary_root = 3;
}

message SigningRoot {
  // The root of the object being signed.
  bytes object_root = 1 [(gogoproto.moretags) = "ssz-size:\"32\""];
  // The domain for the particular object being signed.
  bytes domain = 2 [(gogoproto.moretags) = "ssz-size:\"32\""];
}

message ForkData {
  // The current version of the fork.
  bytes current_version = 4 [(gogoproto.moretags) = "ssz-size:\"4\""];
  // The genesis validators root of the fork.
  bytes genesis_validators_root = 2 [(gogoproto.moretags) = "ssz-size:\"32\""];
}

message SignedAggregateAndProof {
  // The aggregated and proof from the aggregator.
  ethereum.eth.v1alpha1.AggregateAttestationAndProof message = 1;
  // The signature of the aggregator signing the aggregated and proof object.
  bytes signature = 2 [(gogoproto.moretags) = "ssz-size:\"96\""];
=======
>>>>>>> e22365c4
}<|MERGE_RESOLUTION|>--- conflicted
+++ resolved
@@ -84,9 +84,6 @@
   uint64 slot = 1;
   // The block root of the state.
   bytes root = 2;
-<<<<<<< HEAD
-  // The block root at epoch boundary of the state.
-  bytes boundary_root = 3;
 }
 
 message SigningRoot {
@@ -108,6 +105,4 @@
   ethereum.eth.v1alpha1.AggregateAttestationAndProof message = 1;
   // The signature of the aggregator signing the aggregated and proof object.
   bytes signature = 2 [(gogoproto.moretags) = "ssz-size:\"96\""];
-=======
->>>>>>> e22365c4
 }