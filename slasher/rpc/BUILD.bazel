load("@io_bazel_rules_go//go:def.bzl", "go_library", "go_test")

go_library(
    name = "go_default_library",
    srcs = ["server.go"],
    importpath = "github.com/prysmaticlabs/prysm/slasher/rpc",
    visibility = ["//slasher:__subpackages__"],
    deps = [
        "//beacon-chain/core/helpers:go_default_library",
        "//proto/slashing:go_default_library",
<<<<<<< HEAD
        "//slasher/db:go_default_library",
=======
        "//shared/hashutil:go_default_library",
        "//shared/params:go_default_library",
        "//slasher/db/kv:go_default_library",
        "//slasher/db/types:go_default_library",
>>>>>>> c44a3067
        "@com_github_gogo_protobuf//proto:go_default_library",
        "@com_github_pkg_errors//:go_default_library",
        "@com_github_prysmaticlabs_ethereumapis//eth/v1alpha1:go_default_library",
        "@org_golang_google_grpc//codes:go_default_library",
        "@org_golang_google_grpc//status:go_default_library",
    ],
)

go_test(
    name = "go_default_test",
    srcs = ["server_test.go"],
    embed = [":go_default_library"],
    deps = [
        "//proto/slashing:go_default_library",
<<<<<<< HEAD
        "//slasher/db:go_default_library",
=======
        "//shared/params:go_default_library",
        "//slasher/db/testing:go_default_library",
        "//slasher/db/types:go_default_library",
        "//slasher/flags:go_default_library",
>>>>>>> c44a3067
        "@com_github_gogo_protobuf//proto:go_default_library",
        "@com_github_prysmaticlabs_ethereumapis//eth/v1alpha1:go_default_library",
        "@com_github_urfave_cli//:go_default_library",
    ],
)

# gazelle:exclude detect_update_min_max_span_bench_test.go
go_test(
    name = "go_benchmark_test",
    size = "medium",
    srcs = ["slashing_bench_test.go"],
    args = [
        "-test.bench=.",
        "-test.benchmem",
        "-test.v",
    ],
    embed = [":go_default_library"],
    local = True,
    tags = [
        "benchmark",
        "manual",
        "no-cache",
    ],
    deps = [
        "//slasher/db:go_default_library",
        "//slasher/flags:go_default_library",
        "@com_github_urfave_cli//:go_default_library",
    ],
)<|MERGE_RESOLUTION|>--- conflicted
+++ resolved
@@ -4,18 +4,12 @@
     name = "go_default_library",
     srcs = ["server.go"],
     importpath = "github.com/prysmaticlabs/prysm/slasher/rpc",
-    visibility = ["//slasher:__subpackages__"],
+    visibility = ["//visibility:public"],
     deps = [
         "//beacon-chain/core/helpers:go_default_library",
         "//proto/slashing:go_default_library",
-<<<<<<< HEAD
-        "//slasher/db:go_default_library",
-=======
-        "//shared/hashutil:go_default_library",
-        "//shared/params:go_default_library",
         "//slasher/db/kv:go_default_library",
         "//slasher/db/types:go_default_library",
->>>>>>> c44a3067
         "@com_github_gogo_protobuf//proto:go_default_library",
         "@com_github_pkg_errors//:go_default_library",
         "@com_github_prysmaticlabs_ethereumapis//eth/v1alpha1:go_default_library",
@@ -30,14 +24,8 @@
     embed = [":go_default_library"],
     deps = [
         "//proto/slashing:go_default_library",
-<<<<<<< HEAD
-        "//slasher/db:go_default_library",
-=======
-        "//shared/params:go_default_library",
         "//slasher/db/testing:go_default_library",
         "//slasher/db/types:go_default_library",
-        "//slasher/flags:go_default_library",
->>>>>>> c44a3067
         "@com_github_gogo_protobuf//proto:go_default_library",
         "@com_github_prysmaticlabs_ethereumapis//eth/v1alpha1:go_default_library",
         "@com_github_urfave_cli//:go_default_library",
