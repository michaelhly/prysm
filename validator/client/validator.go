--- conflicted
+++ resolved
@@ -31,25 +31,6 @@
 )
 
 type validator struct {
-<<<<<<< HEAD
-	genesisTime          uint64
-	ticker               *slotutil.SlotTicker
-	db                   *db.Store
-	duties               *ethpb.DutiesResponse
-	validatorClient      ethpb.BeaconNodeValidatorClient
-	beaconClient         ethpb.BeaconChainClient
-	graffiti             []byte
-	aggregatorClient     pb.AggregatorServiceClient
-	node                 ethpb.NodeClient
-	keyManager           keymanager.KeyManager
-	prevBalance          map[[48]byte]uint64
-	logValidatorBalances bool
-	emitAccountMetrics   bool
-	attLogs              map[[32]byte]*attSubmitted
-	attLogsLock          sync.Mutex
-	domainDataLock       sync.Mutex
-	domainDataCache      *ristretto.Cache
-=======
 	genesisTime                      uint64
 	ticker                           *slotutil.SlotTicker
 	db                               *db.Store
@@ -65,6 +46,8 @@
 	emitAccountMetrics               bool
 	attLogs                          map[[32]byte]*attSubmitted
 	attLogsLock                      sync.Mutex
+	domainDataLock                   sync.Mutex
+	domainDataCache                  *ristretto.Cache
 	targetSourcesCreatedForValidator map[uint64]*attTargetSource
 }
 
@@ -73,7 +56,6 @@
 	TargetRoot  []byte
 	SourceEpoch uint64
 	SourceRoot  []byte
->>>>>>> 46972341
 }
 
 // Done cleans up the validator.
