--- conflicted
+++ resolved
@@ -252,47 +252,29 @@
 	v.duties = resp
 	// Only log the full assignments output on epoch start to be less verbose.
 	if slot%params.BeaconConfig().SlotsPerEpoch == 0 {
-<<<<<<< HEAD
-		for _, duty := range v.duties.Duties {
-			res, err := v.validatorClient.ValidatorIndex(ctx, &ethpb.ValidatorIndexRequest{PublicKey: duty.PublicKey})
-			if err != nil {
-				return err
-			}
-			lFields := logrus.Fields{
-				"pubKey":         fmt.Sprintf("%#x", bytesutil.Trunc(duty.PublicKey)),
-				"validatorIndex": res.Index,
-				"committeeIndex": duty.CommitteeIndex,
-=======
 		v.pubKeyToIDLock.Lock()
 		defer v.pubKeyToIDLock.Unlock()
 
-		for _, assignment := range v.assignments.ValidatorAssignment {
-			if _, ok := v.pubKeyToID[bytesutil.ToBytes48(assignment.PublicKey)]; !ok {
+		for _, duty := range v.duties.Duties {
+			if _, ok := v.pubKeyToID[bytesutil.ToBytes48(duty.PublicKey)]; !ok {
 				// TODO(4379): Make validator index part of the assignment respond.
-				res, err := v.validatorClient.ValidatorIndex(ctx, &pb.ValidatorIndexRequest{PublicKey: assignment.PublicKey})
+				res, err := v.validatorClient.ValidatorIndex(ctx, &ethpb.ValidatorIndexRequest{PublicKey: duty.PublicKey})
 				if err != nil {
 					return err
 				}
-				v.pubKeyToID[bytesutil.ToBytes48(assignment.PublicKey)] = res.Index
+				v.pubKeyToID[bytesutil.ToBytes48(duty.PublicKey)] = res.Index
 			}
 			lFields := logrus.Fields{
-				"pubKey":         fmt.Sprintf("%#x", bytesutil.Trunc(assignment.PublicKey)),
-				"validatorIndex": v.pubKeyToID[bytesutil.ToBytes48(assignment.PublicKey)],
-				"committeeIndex": assignment.CommitteeIndex,
->>>>>>> 3b3f2c78
+				"pubKey":         fmt.Sprintf("%#x", bytesutil.Trunc(duty.PublicKey)),
+				"validatorIndex": v.pubKeyToID[bytesutil.ToBytes48(duty.PublicKey)],
+				"committeeIndex": duty.CommitteeIndex,
 				"epoch":          slot / params.BeaconConfig().SlotsPerEpoch,
 				"status":         duty.Status,
 			}
-<<<<<<< HEAD
+
 			if duty.Status == ethpb.ValidatorStatus_ACTIVE {
 				if duty.ProposerSlot > 0 {
 					lFields["proposerSlot"] = duty.ProposerSlot
-=======
-
-			if assignment.Status == pb.ValidatorStatus_ACTIVE {
-				if assignment.ProposerSlot > 0 {
-					lFields["proposerSlot"] = assignment.ProposerSlot
->>>>>>> 3b3f2c78
 				}
 				lFields["attesterSlot"] = duty.AttesterSlot
 			}
